--- conflicted
+++ resolved
@@ -7,8 +7,8 @@
 import time
 
 from astropy.time import Time
-<<<<<<< HEAD
 import astropy.units as u
+from astropy.timeseries import TimeSeries
 import boto3
 from botocore.exceptions import NoCredentialsError, ClientError
 from botocore import UNSIGNED
@@ -21,12 +21,7 @@
 import sunpy.net.attrs as a
 from sunpy.net.attr import AttrWalker, AttrAnd, AttrOr, SimpleAttr
 from sunpy.net.base_client import BaseClient, QueryResponseTable, convert_row_to_table
-=======
-from astropy.timeseries import TimeSeries
-import astropy.units as u
-
-import boto3
->>>>>>> ebcd4070
+
 
 import swxsoc
 
@@ -34,18 +29,15 @@
 __all__ = [
     "create_science_filename",
     "parse_science_filename",
-<<<<<<< HEAD
     "SWXSOCClient",
     "VALID_DATA_LEVELS",
     "SearchTime",
     "Level",
     "Instrument",
     "DevelopmentBucket",
-=======
     "record_timeseries",
     "_record_dimension_timestream",
     "VALID_DATA_LEVELS",
->>>>>>> ebcd4070
 ]
 
 TIME_FORMAT_L0 = "%Y%j-%H%M%S"
@@ -241,7 +233,6 @@
     return result
 
 
-<<<<<<< HEAD
 # ================================================================================================
 #                                  SWXSOC FIDO CLIENT
 # ================================================================================================
@@ -802,7 +793,8 @@
             swxsoc.log.debug(f"Generated prefix: {prefix}")
 
         return prefixes
-=======
+
+
 def record_timeseries(
     ts: TimeSeries, ts_name: str = None, instrument_name: str = ""
 ) -> None:
@@ -983,5 +975,4 @@
         )
 
     except Exception as e:
-        swxsoc.log.error(f"Failed to write to Timestream: {e}")
->>>>>>> ebcd4070
+        swxsoc.log.error(f"Failed to write to Timestream: {e}")