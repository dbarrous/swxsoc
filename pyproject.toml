[build-system]
requires = ["setuptools>=45",
            "setuptools_scm[toml]>=6.2",
            "wheel"]
build-backend = 'setuptools.build_meta'

[project]
name = "swxsoc"
description = "A Python package to support the SWxSOC instrument packages."
readme = "README.rst"
dynamic = ["version"]
authors = [{name = "Steven Christe", email="steven.d.christe@nasa.gov"},
           {name = "Damian Barrous Dumme", email="damianbarrous@gmail.com"},
           {name = "Andrew Robbertz", email="a.robbertz@gmail.com"}]
license = {file = "LICENSE.rst"}
requires-python = ">=3.9"
keywords = ["swxsoc", "nasa mission", "space weather"]
classifiers = [
    "Development Status :: 3 - Alpha",
    "License :: OSI Approved :: Apache 2.0",
    "Natural Language :: English",
    "Operating System :: OS Independent",
    "Programming Language :: Python",
    "Programming Language :: Python :: 3.9",
    "Intended Audience :: Science/Research",
    "Topic :: Scientific/Engineering",
    "Topic :: Scientific/Engineering :: Physics",
]
dependencies = [
  'astropy>=5.3.3',
  'numpy>=1.18.0',
  'sunpy>=5.0.1',
<<<<<<< HEAD
  'spacepy>=0.6.0',
=======
  'spacepy>=0.5.0',
>>>>>>> f5f9288e
  'ndcube>=2.2.0',
  'pyyaml>=5.3.1',
  'boto3==1.35.26'
]

[project.optional-dependencies]
dev = [
  'coverage>=5.0.3',
  'pytest==8.0.0',
  'pytest-astropy==0.11.0',
  'pytest-cov==4.1.0',
  'black==24.1.1',
  'flake8==7.0.0',
  'coverage[toml]==7.4.1',
  'moto[all]==5.0.15'
]

docs = [
  'sphinx==7.2.6',
  'sphinx-automodapi==0.16.0',
  'sphinx-copybutton==0.5.2'
]

test = [
  'pytest==8.0.0',
  'pytest-astropy==0.11.0',
  'pytest-cov==4.1.0',
  'coverage[toml]==7.4.1'
]

style = [
  'black==24.1.1',
  'flake8==7.0.0',
  'rstcheck==6.2.0',
]

[tool.setuptools.package-data]
swxsoc = ["data/*"]

[tool.setuptools]
packages = ["swxsoc"]

[tool.setuptools_scm]
write_to = "swxsoc/_version.py"

[tool.pytest.ini_options]
testpaths = [
   "swxsoc/tests",
   "swxsoc/util/tests",
   "docs"
]
doctest_plus = "enabled"
text_file_format = "rst"
addopts = "--doctest-rst"

[tool.coverage.run]
omit = [
  'swxsoc/__init*',
  'swxsoc/conftest.py',
  'swxsoc/*setup_package*',
  'swxsoc/tests/*',
  'swxsoc/*/tests/*',
  'swxsoc/extern/*',
  'swxsoc/version*',
  '*/swxsoc/__init*',
  '*/swxsoc/conftest.py',
  '*/swxsoc/*setup_package*',
  '*/swxsoc/tests/*',
  '*/swxsoc/*/tests/*',
  '*/swxsoc/extern/*',
  '*/swxsoc/version*',
]

[tool.rstcheck]
report_level = "WARNING"
ignore_roles = [
  "py:class",
  "py:class",
  "file",
]
ignore_directives = [
    "plot",
    "doctest",
    "automodapi",
    "csv-table",
]
ignore_messages = "not referenced"<|MERGE_RESOLUTION|>--- conflicted
+++ resolved
@@ -30,11 +30,7 @@
   'astropy>=5.3.3',
   'numpy>=1.18.0',
   'sunpy>=5.0.1',
-<<<<<<< HEAD
-  'spacepy>=0.6.0',
-=======
   'spacepy>=0.5.0',
->>>>>>> f5f9288e
   'ndcube>=2.2.0',
   'pyyaml>=5.3.1',
   'boto3==1.35.26'
